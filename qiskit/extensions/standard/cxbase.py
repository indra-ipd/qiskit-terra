<<<<<<< HEAD
# -*- coding: utf-8 -*-

# Copyright 2017 IBM RESEARCH. All Rights Reserved.
#
# Licensed under the Apache License, Version 2.0 (the "License");
# you may not use this file except in compliance with the License.
# You may obtain a copy of the License at
#
#     http://www.apache.org/licenses/LICENSE-2.0
#
# Unless required by applicable law or agreed to in writing, software
# distributed under the License is distributed on an "AS IS" BASIS,
# WITHOUT WARRANTIES OR CONDITIONS OF ANY KIND, either express or implied.
# See the License for the specific language governing permissions and
# limitations under the License.
# =============================================================================

"""
Fundamental controlled-NOT gate.
"""
from qiskit import Instruction
from qiskit import Gate
from qiskit import QuantumCircuit
from qiskit import CompositeGate


class CXBase(Gate):
    """Fundamental controlled-NOT gate."""

    def __init__(self, ctl, tgt, circ=None):
        """Create new CX instruction."""
        super(CXBase, self).__init__("CX", [], [ctl, tgt], circ)

    def qasm(self):
        """Return OPENQASM string."""
        ctl = self.arg[0]
        tgt = self.arg[1]
        return self._qasmif("CX %s[%d],%s[%d];" % (ctl[0].name, ctl[1],
                                                   tgt[0].name, tgt[1]))

    def inverse(self):
        """Invert this gate."""
        return self  # self-inverse

    def reapply(self, circ):
        """Reapply this gate to corresponding qubits in circ."""
        self._modifiers(circ.cxbase(self.arg[0], self.arg[1]))


def cx_base(self, ctl, tgt):
    """Apply CX ctl, tgt."""
    self._check_qubit(ctl)
    self._check_qubit(tgt)
    self._check_dups([ctl, tgt])
    return self._attach(CXBase(ctl, tgt, self))


QuantumCircuit.cx_base = cx_base
CompositeGate.cx_base = cx_base
=======
# -*- coding: utf-8 -*-

# Copyright 2017 IBM RESEARCH. All Rights Reserved.
#
# Licensed under the Apache License, Version 2.0 (the "License");
# you may not use this file except in compliance with the License.
# You may obtain a copy of the License at
#
#     http://www.apache.org/licenses/LICENSE-2.0
#
# Unless required by applicable law or agreed to in writing, software
# distributed under the License is distributed on an "AS IS" BASIS,
# WITHOUT WARRANTIES OR CONDITIONS OF ANY KIND, either express or implied.
# See the License for the specific language governing permissions and
# limitations under the License.
# =============================================================================

"""
Fundamental controlled-NOT gate.
"""
from qiskit import CompositeGate
from qiskit import Gate
from qiskit import QuantumCircuit
from qiskit.extensions.standard import header  # pylint: disable=unused-import


class CXBase(Gate):
    """Fundamental controlled-NOT gate."""

    def __init__(self, ctl, tgt, circ=None):
        """Create new CX instruction."""
        super(CXBase, self).__init__("CX", [], [ctl, tgt], circ)

    def qasm(self):
        """Return OPENQASM string."""
        ctl = self.arg[0]
        tgt = self.arg[1]
        return self._qasmif("CX %s[%d],%s[%d];" % (ctl[0].name, ctl[1],
                                                   tgt[0].name, tgt[1]))

    def inverse(self):
        """Invert this gate."""
        return self  # self-inverse

    def reapply(self, circ):
        """Reapply this gate to corresponding qubits in circ."""
        self._modifiers(circ.cx_base(self.arg[0], self.arg[1]))


def cx_base(self, ctl, tgt):
    """Apply CX ctl, tgt."""
    self._check_qubit(ctl)
    self._check_qubit(tgt)
    self._check_dups([ctl, tgt])
    return self._attach(CXBase(ctl, tgt, self))


QuantumCircuit.cx_base = cx_base
CompositeGate.cx_base = cx_base
>>>>>>> 3e7c3fd0
<|MERGE_RESOLUTION|>--- conflicted
+++ resolved
@@ -1,64 +1,3 @@
-<<<<<<< HEAD
-# -*- coding: utf-8 -*-
-
-# Copyright 2017 IBM RESEARCH. All Rights Reserved.
-#
-# Licensed under the Apache License, Version 2.0 (the "License");
-# you may not use this file except in compliance with the License.
-# You may obtain a copy of the License at
-#
-#     http://www.apache.org/licenses/LICENSE-2.0
-#
-# Unless required by applicable law or agreed to in writing, software
-# distributed under the License is distributed on an "AS IS" BASIS,
-# WITHOUT WARRANTIES OR CONDITIONS OF ANY KIND, either express or implied.
-# See the License for the specific language governing permissions and
-# limitations under the License.
-# =============================================================================
-
-"""
-Fundamental controlled-NOT gate.
-"""
-from qiskit import Instruction
-from qiskit import Gate
-from qiskit import QuantumCircuit
-from qiskit import CompositeGate
-
-
-class CXBase(Gate):
-    """Fundamental controlled-NOT gate."""
-
-    def __init__(self, ctl, tgt, circ=None):
-        """Create new CX instruction."""
-        super(CXBase, self).__init__("CX", [], [ctl, tgt], circ)
-
-    def qasm(self):
-        """Return OPENQASM string."""
-        ctl = self.arg[0]
-        tgt = self.arg[1]
-        return self._qasmif("CX %s[%d],%s[%d];" % (ctl[0].name, ctl[1],
-                                                   tgt[0].name, tgt[1]))
-
-    def inverse(self):
-        """Invert this gate."""
-        return self  # self-inverse
-
-    def reapply(self, circ):
-        """Reapply this gate to corresponding qubits in circ."""
-        self._modifiers(circ.cxbase(self.arg[0], self.arg[1]))
-
-
-def cx_base(self, ctl, tgt):
-    """Apply CX ctl, tgt."""
-    self._check_qubit(ctl)
-    self._check_qubit(tgt)
-    self._check_dups([ctl, tgt])
-    return self._attach(CXBase(ctl, tgt, self))
-
-
-QuantumCircuit.cx_base = cx_base
-CompositeGate.cx_base = cx_base
-=======
 # -*- coding: utf-8 -*-
 
 # Copyright 2017 IBM RESEARCH. All Rights Reserved.
@@ -117,5 +56,4 @@
 
 
 QuantumCircuit.cx_base = cx_base
-CompositeGate.cx_base = cx_base
->>>>>>> 3e7c3fd0
+CompositeGate.cx_base = cx_base